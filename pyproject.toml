[build-system]
requires = ["poetry-core>=1.0.0"]
build-backend = "poetry.core.masonry.api"

[tool.poetry]
name = "fpgen"
<<<<<<< HEAD
version = "1.2.1"
=======
version = "1.3.0"
>>>>>>> d278d32c
description = "A fast & comprehensive browser fingerprint generator"
authors = ["daijro <daijro.dev@gmail.com>"]
license = "Apache-2.0"
readme = "README.md"
repository = "https://github.com/scrapfly/fingerprint-generator"
keywords = [
    "client",
    "headers",
    "fingerprint",
    "generator",
    "browser",
    "http",
    "scraping",
    "requests",
    "playwright",
]
classifiers = [
    "Topic :: Internet :: WWW/HTTP",
    "Topic :: Internet :: WWW/HTTP :: Browsers",
    "Topic :: Software Development :: Libraries :: Python Modules",
]

[tool.poetry.dependencies]
python = "^3.8"
click = "*"
indexed-zstd = "*"
orjson = "*"
numpy = "*"
zstandard = "*"
httpx = "*"

[tool.poetry.scripts]
fpgen = "fpgen.__main__:cli"<|MERGE_RESOLUTION|>--- conflicted
+++ resolved
@@ -4,11 +4,7 @@
 
 [tool.poetry]
 name = "fpgen"
-<<<<<<< HEAD
-version = "1.2.1"
-=======
 version = "1.3.0"
->>>>>>> d278d32c
 description = "A fast & comprehensive browser fingerprint generator"
 authors = ["daijro <daijro.dev@gmail.com>"]
 license = "Apache-2.0"
